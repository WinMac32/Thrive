--- conflicted
+++ resolved
@@ -28,11 +28,7 @@
 end
 
 function HudSystem:init(gameState)
-<<<<<<< HEAD
-    System.init(self, "MicrobeStageHudSystem", gameState) ---[[
-=======
     System.init(self, gameState)
->>>>>>> 818ad80a
     self.rootGUIWindow =  gameState:rootGUIWindow()
     self.compoundListBox = self.rootGUIWindow:getChild("CompoundsOpen"):getChild("CompoundsLabel")
     self.hitpointsBar = self.rootGUIWindow:getChild("HealthPanel"):getChild("LifeBar")
