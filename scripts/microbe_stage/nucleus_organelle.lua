--- conflicted
+++ resolved
@@ -1,260 +1,171 @@
---------------------------------------------------------------------------------
--- Class for the single core organelle of any microbe
---------------------------------------------------------------------------------
-class 'NucleusOrganelle' (ProcessOrganelle)
+--------------------------------------------------------------------------------
+-- Class for the single core organelle of any microbe
+--------------------------------------------------------------------------------
+class 'NucleusOrganelle' (ProcessOrganelle)
+
+-- Constructor
+function NucleusOrganelle:__init()
+    ProcessOrganelle.__init(self)
+    self.golgi = Entity()
+	self.ER = Entity()
+end
+
+
+-- Overridded from Organelle:onAddedToMicrobe
+function NucleusOrganelle:onAddedToMicrobe(microbe, q, r, rotation)
+    local x, y = axialToCartesian(q-1, r-1)
+    local sceneNode1 = OgreSceneNodeComponent()
+    sceneNode1.meshName = "golgi.mesh"
+    sceneNode1.parent = microbe:getOrganelleAt(q,r).entity
+	sceneNode1.transform.position = Vector3(x,y,0)
+    --sceneNode1:playAnimation("Drift", true)
+    --sceneNode1:setAnimationSpeed(0.25)
+    sceneNode1.transform.scale = Vector3(1, 1, 1)
+    sceneNode1.transform.orientation = Quaternion(Radian(Degree(rotation)), Vector3(0, 0, 1))
+    sceneNode1.transform:touch()
+    microbe.entity:addChild(self.golgi)
+    self.golgi:addComponent(sceneNode1)
+	self.golgi.sceneNode = sceneNode1
+	self.golgi:setVolatile(true)
+	
+	local sceneNode2 = OgreSceneNodeComponent()
+    sceneNode2.meshName = "ER.mesh"
+	sceneNode2.parent = microbe:getOrganelleAt(q,r).entity
+	local x1, y1 = axialToCartesian(q, r-2)
+    local x2, y2 = axialToCartesian(q, r-1)
+	local x3, y3 = axialToCartesian(q+1, r-2)
+	x = (x1+x2+x2+x3)/4
+	y = (y1+y2+y2+y3)/4
+	sceneNode2.transform.position = Vector3(x,y,0)
+    --sceneNode2:playAnimation("Drift", true)
+    --sceneNode2:setAnimationSpeed(0.1)
+    sceneNode2.transform.scale = Vector3(1, 1, 1)
+    sceneNode2.transform.orientation = Quaternion(Radian(Degree(rotation)), Vector3(0, 0, 1))
+    sceneNode2.transform:touch()
+    microbe.entity:addChild(self.ER)
+    self.ER:addComponent(sceneNode2)
+	self.ER.sceneNode = sceneNode2
+	self.ER:setVolatile(true)
+	
+    ProcessOrganelle.onAddedToMicrobe(self, microbe, q, r, rotation)
+end
+
+-- Overridded from Organelle:onRemovedFromMicrobe
+function NucleusOrganelle:onRemovedFromMicrobe(microbe, q, r)
+    ProcessOrganelle.onRemovedFromMicrobe(self, microbe, q, r)
+end
+
+
+function NucleusOrganelle:storage()
+    local storage = ProcessOrganelle.storage(self)
+    return storage
+end
+
+
+function NucleusOrganelle:load(storage)
+    ProcessOrganelle.load(self, storage)
+end
+
+function OrganelleFactory.make_nucleus(data)
+    local nucleus = NucleusOrganelle()
+    nucleus:addProcess(global_processMap["ReproductaseSynthesis"])
+    nucleus:addProcess(global_processMap["AminoAcidSynthesis"])
+	
+    nucleus:addHex(0, 0)
+	nucleus:addHex(1, 0)
+	nucleus:addHex(0, 1)
+	nucleus:addHex(0, -1)
+	nucleus:addHex(1, -1)
+	nucleus:addHex(-1, 1)
+	nucleus:addHex(-1, 0)
+	nucleus:addHex(-1, -1)
+	nucleus:addHex(-2, 0)
+	nucleus:addHex(-2, 1)
+	
+	return nucleus
+end
+
+function OrganelleFactory.render_nucleus(data)
+	local x, y = axialToCartesian(data.q, data.r)
+	local translation = Vector3(-x, -y, 0)
 
--- Constructor
-function NucleusOrganelle:__init()
-    ProcessOrganelle.__init(self)
-    self.golgi = Entity()
-	self.ER = Entity()
-end
-
-
--- Overridded from Organelle:onAddedToMicrobe
-function NucleusOrganelle:onAddedToMicrobe(microbe, q, r, rotation)
-    local x, y = axialToCartesian(q-1, r-1)
-    local sceneNode1 = OgreSceneNodeComponent()
-    sceneNode1.meshName = "golgi.mesh"
-    sceneNode1.parent = microbe:getOrganelleAt(q,r).entity
-	sceneNode1.transform.position = Vector3(x,y,0)
-    --sceneNode1:playAnimation("Drift", true)
-    --sceneNode1:setAnimationSpeed(0.25)
-    sceneNode1.transform.scale = Vector3(1, 1, 1)
-    sceneNode1.transform.orientation = Quaternion(Radian(Degree(rotation)), Vector3(0, 0, 1))
-    sceneNode1.transform:touch()
-    microbe.entity:addChild(self.golgi)
-    self.golgi:addComponent(sceneNode1)
-	self.golgi.sceneNode = sceneNode1
-	self.golgi:setVolatile(true)
-	
-	local sceneNode2 = OgreSceneNodeComponent()
-    sceneNode2.meshName = "ER.mesh"
-	sceneNode2.parent = microbe:getOrganelleAt(q,r).entity
-	local x1, y1 = axialToCartesian(q, r-2)
-    local x2, y2 = axialToCartesian(q, r-1)
-	local x3, y3 = axialToCartesian(q+1, r-2)
-	x = (x1+x2+x2+x3)/4
-	y = (y1+y2+y2+y3)/4
-	sceneNode2.transform.position = Vector3(x,y,0)
-    --sceneNode2:playAnimation("Drift", true)
-    --sceneNode2:setAnimationSpeed(0.1)
-    sceneNode2.transform.scale = Vector3(1, 1, 1)
-    sceneNode2.transform.orientation = Quaternion(Radian(Degree(rotation)), Vector3(0, 0, 1))
-    sceneNode2.transform:touch()
-    microbe.entity:addChild(self.ER)
-    self.ER:addComponent(sceneNode2)
-	self.ER.sceneNode = sceneNode2
-	self.ER:setVolatile(true)
-	
-    ProcessOrganelle.onAddedToMicrobe(self, microbe, q, r, rotation)
-end
-
--- Overridded from Organelle:onRemovedFromMicrobe
-function NucleusOrganelle:onRemovedFromMicrobe(microbe, q, r)
-    ProcessOrganelle.onRemovedFromMicrobe(self, microbe, q, r)
-end
-
-
-function NucleusOrganelle:storage()
-    local storage = ProcessOrganelle.storage(self)
-    return storage
-end
-
-
-function NucleusOrganelle:load(storage)
-    ProcessOrganelle.load(self, storage)
-end
-
-function OrganelleFactory.make_nucleus(data)
-    local nucleus = NucleusOrganelle()
-    nucleus:addProcess(global_processMap["ReproductaseSynthesis"])
-    nucleus:addProcess(global_processMap["AminoAcidSynthesis"])
-<<<<<<< HEAD
-	
-    nucleus:addHex(0, 0)
-	nucleus:addHex(1, 0)
-	nucleus:addHex(0, 1)
-	nucleus:addHex(0, -1)
-	nucleus:addHex(1, -1)
-	nucleus:addHex(-1, 1)
-	nucleus:addHex(-1, 0)
-	nucleus:addHex(-1, -1)
-	nucleus:addHex(-2, 0)
-	nucleus:addHex(-2, 1)
-=======
-        
-	local angle = (data.rotation / 60)
-	
-    nucleus:addHex(0, 0)
-	local q = 1
-	local r = 0
-	for i=0, angle do
-		q, r = rotateAxial(q, r)
-	end
-	nucleus:addHex(q, r)
-	q = 0
-	r = 1
-	for i=0, angle do
-		q, r = rotateAxial(q, r)
-	end
-	nucleus:addHex(q, r)
-	q = 0
-	r = -1
-	for i=0, angle do
-		q, r = rotateAxial(q, r)
-	end
-	nucleus:addHex(q, r)
-	q = 1
-	r = -1
-	for i=0, angle do
-		q, r = rotateAxial(q, r)
-	end
-	nucleus:addHex(q, r)
-	q = -1
-	r = 1
-	for i=0, angle do
-		q, r = rotateAxial(q, r)
-	end
-	nucleus:addHex(q, r)
-	q = -1
-	r = 0
-	for i=0, angle do
-		q, r = rotateAxial(q, r)
-	end
-	nucleus:addHex(q, r)
-	q = -1
-	r = -1
-	for i=0, angle do
-		q, r = rotateAxial(q, r)
-	end
-	nucleus:addHex(q, r)
-	q = -2
-	r = 0
-	for i=0, angle do
-		q, r = rotateAxial(q, r)
-	end
-	nucleus:addHex(q, r)
-	q = -2
-	r = 1
-	for i=0, angle do
-		q, r = rotateAxial(q, r)
-	end
-	nucleus:addHex(q, r)
->>>>>>> d06505db
-	
-	return nucleus
-end
-
-function OrganelleFactory.render_nucleus(data)
-	local x, y = axialToCartesian(data.q, data.r)
-	local translation = Vector3(-x, -y, 0)
-<<<<<<< HEAD
-
-=======
-	
-	data.sceneNode[2].transform.position = translation
-	OrganelleFactory.setColour(data.sceneNode[2], data.colour)
-	
-	local angle = (data.rotation / 60)
-	local q = 1
-	local r = 0
-	for i=0, angle do
-		q, r = rotateAxial(q, r)
-	end
-	x, y = axialToCartesian(q + data.q, r + data.r)
-	translation = Vector3(-x, -y, 0)
-	data.sceneNode[3].transform.position = translation
-	OrganelleFactory.setColour(data.sceneNode[3], data.colour)
-	
-	q = 0
-	r = 1
-	for i=0, angle do
-		q, r = rotateAxial(q, r)
-	end
-	x, y = axialToCartesian(q + data.q, r + data.r)
-	translation = Vector3(-x, -y, 0)
-	data.sceneNode[4].transform.position = translation
-	OrganelleFactory.setColour(data.sceneNode[4], data.colour)
-	
->>>>>>> d06505db
-	data.sceneNode[1].meshName = "nucleus.mesh"
-	data.sceneNode[1].transform.position = Vector3(0,0,0)
-	data.sceneNode[1].transform.orientation = Quaternion(Radian(Degree(data.rotation)), Vector3(0, 0, 1))
-end
-
-function OrganelleFactory.sizeof_nucleus(data)
-	local hexes = {}
-	
-	if data.rotation == nil then
-		data.rotation = 0
-	end
-	local angle = (data.rotation / 60)
-	
-	hexes[1] = {["q"]=0, ["r"]=0}
-	
-	local q = 1
-	local r = 0
-	for i=0, angle do
-		q, r = rotateAxial(q, r)
-	end
-	hexes[2] = {["q"]=q, ["r"]=r}
-	
-	local q = 0
-	local r = 1
-	for i=0, angle do
-		q, r = rotateAxial(q, r)
-	end
-	hexes[3] = {["q"]=q, ["r"]=r}
-	
-	local q = 0
-	local r = -1
-	for i=0, angle do
-		q, r = rotateAxial(q, r)
-	end
-	hexes[4] = {["q"]=q, ["r"]=r}
-	
-	local q = 1
-	local r = -1
-	for i=0, angle do
-		q, r = rotateAxial(q, r)
-	end
-	hexes[5] = {["q"]=q, ["r"]=r}
-	
-	local q = -1
-	local r = 1
-	for i=0, angle do
-		q, r = rotateAxial(q, r)
-	end
-	hexes[6] = {["q"]=q, ["r"]=r}
-	
-	local q = -1
-	local r = 0
-	for i=0, angle do
-		q, r = rotateAxial(q, r)
-	end
-	hexes[7] = {["q"]=q, ["r"]=r}
-	
-	local q = -1
-	local r = -1
-	for i=0, angle do
-		q, r = rotateAxial(q, r)
-	end
-	hexes[8] = {["q"]=q, ["r"]=r}
-	
-	local q = -2
-	local r = 0
-	for i=0, angle do
-		q, r = rotateAxial(q, r)
-	end
-	hexes[9] = {["q"]=q, ["r"]=r}
-	
-	local q = -2
-	local r = 1
-	for i=0, angle do
-		q, r = rotateAxial(q, r)
-	end
-	hexes[10] = {["q"]=q, ["r"]=r}
-	
-    return hexes
-end
+	data.sceneNode[1].meshName = "nucleus.mesh"
+	data.sceneNode[1].transform.position = Vector3(0,0,0)
+	data.sceneNode[1].transform.orientation = Quaternion(Radian(Degree(data.rotation)), Vector3(0, 0, 1))
+end
+
+function OrganelleFactory.sizeof_nucleus(data)
+	local hexes = {}
+	
+	if data.rotation == nil then
+		data.rotation = 0
+	end
+	local angle = (data.rotation / 60)
+	
+	hexes[1] = {["q"]=0, ["r"]=0}
+	
+	local q = 1
+	local r = 0
+	for i=0, angle do
+		q, r = rotateAxial(q, r)
+	end
+	hexes[2] = {["q"]=q, ["r"]=r}
+	
+	local q = 0
+	local r = 1
+	for i=0, angle do
+		q, r = rotateAxial(q, r)
+	end
+	hexes[3] = {["q"]=q, ["r"]=r}
+	
+	local q = 0
+	local r = -1
+	for i=0, angle do
+		q, r = rotateAxial(q, r)
+	end
+	hexes[4] = {["q"]=q, ["r"]=r}
+	
+	local q = 1
+	local r = -1
+	for i=0, angle do
+		q, r = rotateAxial(q, r)
+	end
+	hexes[5] = {["q"]=q, ["r"]=r}
+	
+	local q = -1
+	local r = 1
+	for i=0, angle do
+		q, r = rotateAxial(q, r)
+	end
+	hexes[6] = {["q"]=q, ["r"]=r}
+	
+	local q = -1
+	local r = 0
+	for i=0, angle do
+		q, r = rotateAxial(q, r)
+	end
+	hexes[7] = {["q"]=q, ["r"]=r}
+	
+	local q = -1
+	local r = -1
+	for i=0, angle do
+		q, r = rotateAxial(q, r)
+	end
+	hexes[8] = {["q"]=q, ["r"]=r}
+	
+	local q = -2
+	local r = 0
+	for i=0, angle do
+		q, r = rotateAxial(q, r)
+	end
+	hexes[9] = {["q"]=q, ["r"]=r}
+	
+	local q = -2
+	local r = 1
+	for i=0, angle do
+		q, r = rotateAxial(q, r)
+	end
+	hexes[10] = {["q"]=q, ["r"]=r}
+	
+    return hexes
+end