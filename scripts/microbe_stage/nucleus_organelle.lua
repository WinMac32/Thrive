--------------------------------------------------------------------------------
-- Class for the single core organelle of any microbe
--------------------------------------------------------------------------------
class 'NucleusOrganelle' (ProcessOrganelle)

-- Constructor
function NucleusOrganelle:__init()
    ProcessOrganelle.__init(self)
    self.golgi = Entity()
	self.ER = Entity()
end


-- Overridded from Organelle:onAddedToMicrobe
function NucleusOrganelle:onAddedToMicrobe(microbe, q, r, rotation)
    local x, y = axialToCartesian(q-1, r-1)
    local sceneNode1 = OgreSceneNodeComponent()
    sceneNode1.meshName = "golgi.mesh"
    sceneNode1.parent = microbe:getOrganelleAt(q,r).entity
	sceneNode1.transform.position = Vector3(x,y,0)
    --sceneNode1:playAnimation("Drift", true)
    --sceneNode1:setAnimationSpeed(0.25)
    sceneNode1.transform.scale = Vector3(1, 1, 1)
    sceneNode1.transform.orientation = Quaternion(Radian(Degree(rotation)), Vector3(0, 0, 1))
    sceneNode1.transform:touch()
    microbe.entity:addChild(self.golgi)
    self.golgi:addComponent(sceneNode1)
	self.golgi.sceneNode = sceneNode1
	self.golgi:setVolatile(true)
	
	local sceneNode2 = OgreSceneNodeComponent()
    sceneNode2.meshName = "ER.mesh"
	sceneNode2.parent = microbe:getOrganelleAt(q,r).entity
<<<<<<< HEAD
=======
	--local x1, y1 = axialToCartesian(q, r-2)
    --local x2, y2 = axialToCartesian(q, r-1)
	--local x3, y3 = axialToCartesian(q+1, r-2)
	--x = (x1+x2+x2+x3)/4
	--y = (y1+y2+y2+y3)/4
>>>>>>> 263fae71
	sceneNode2.transform.position = Vector3(0,0,0)
    --sceneNode2:playAnimation("Drift", true)
    --sceneNode2:setAnimationSpeed(0.1)
    sceneNode2.transform.scale = Vector3(1, 1, 1)
    sceneNode2.transform.orientation = Quaternion(Radian(Degree(rotation+5)), Vector3(0, 0, 1))
    sceneNode2.transform:touch()
    microbe.entity:addChild(self.ER)
    self.ER:addComponent(sceneNode2)
	self.ER.sceneNode = sceneNode2
	self.ER:setVolatile(true)
	
    ProcessOrganelle.onAddedToMicrobe(self, microbe, q, r, rotation)
end

-- Overridded from Organelle:onRemovedFromMicrobe
function NucleusOrganelle:onRemovedFromMicrobe(microbe, q, r)
    ProcessOrganelle.onRemovedFromMicrobe(self, microbe, q, r)
end


function NucleusOrganelle:storage()
    local storage = ProcessOrganelle.storage(self)
    return storage
end


function NucleusOrganelle:load(storage)
    ProcessOrganelle.load(self, storage)
end

function OrganelleFactory.make_nucleus(data)
    local nucleus = NucleusOrganelle()
    nucleus:addProcess(global_processMap["ReproductaseSynthesis"])
    nucleus:addProcess(global_processMap["AminoAcidSynthesis"])
        
    if data.rotation == nil then
		data.rotation = 0
	end
	local angle = (data.rotation / 60)
	
    nucleus:addHex(0, 0)
	local q = 1
	local r = 0
	for i=0, angle do
		q, r = rotateAxial(q, r)
	end
	nucleus:addHex(q, r)
	q = 0
	r = 1
	for i=0, angle do
		q, r = rotateAxial(q, r)
	end
	nucleus:addHex(q, r)
	q = 0
	r = -1
	for i=0, angle do
		q, r = rotateAxial(q, r)
	end
	nucleus:addHex(q, r)
	q = 1
	r = -1
	for i=0, angle do
		q, r = rotateAxial(q, r)
	end
	nucleus:addHex(q, r)
	q = -1
	r = 1
	for i=0, angle do
		q, r = rotateAxial(q, r)
	end
	nucleus:addHex(q, r)
	q = -1
	r = 0
	for i=0, angle do
		q, r = rotateAxial(q, r)
	end
	nucleus:addHex(q, r)
	q = -1
	r = -1
	for i=0, angle do
		q, r = rotateAxial(q, r)
	end
	nucleus:addHex(q, r)
	q = -2
	r = 0
	for i=0, angle do
		q, r = rotateAxial(q, r)
	end
	nucleus:addHex(q, r)
	q = -2
	r = 1
	for i=0, angle do
		q, r = rotateAxial(q, r)
	end
	nucleus:addHex(q, r)
	
	return nucleus
end

function OrganelleFactory.render_nucleus(data)
	local x, y = axialToCartesian(data.q, data.r)
	local translation = Vector3(-x, -y, 0)
	
	data.sceneNode[2].transform.position = translation
	OrganelleFactory.setColour(data.sceneNode[2], data.colour)
	
	local angle = (data.rotation / 60)
	local q = 1
	local r = 0
	for i=0, angle do
		q, r = rotateAxial(q, r)
	end
	x, y = axialToCartesian(q + data.q, r + data.r)
	translation = Vector3(-x, -y, 0)
	data.sceneNode[3].transform.position = translation
	OrganelleFactory.setColour(data.sceneNode[3], data.colour)
	
	q = 0
	r = 1
	for i=0, angle do
		q, r = rotateAxial(q, r)
	end
	x, y = axialToCartesian(q + data.q, r + data.r)
	translation = Vector3(-x, -y, 0)
	data.sceneNode[4].transform.position = translation
	OrganelleFactory.setColour(data.sceneNode[4], data.colour)
	
	data.sceneNode[1].meshName = "nucleus.mesh"
	data.sceneNode[1].transform.position = Vector3(0,0,0)
	data.sceneNode[1].transform.orientation = Quaternion(Radian(Degree(data.rotation)), Vector3(0, 0, 1))
end

function OrganelleFactory.sizeof_nucleus(data)
	local hexes = {}
	
	if data.rotation == nil then
		data.rotation = 0
	end
	local angle = (data.rotation / 60)
	
	hexes[1] = {["q"]=0, ["r"]=0}
	
	local q = 1
	local r = 0
	for i=0, angle do
		q, r = rotateAxial(q, r)
	end
	hexes[2] = {["q"]=q, ["r"]=r}
	
	local q = 0
	local r = 1
	for i=0, angle do
		q, r = rotateAxial(q, r)
	end
	hexes[3] = {["q"]=q, ["r"]=r}
	
	local q = 0
	local r = -1
	for i=0, angle do
		q, r = rotateAxial(q, r)
	end
	hexes[4] = {["q"]=q, ["r"]=r}
	
	local q = 1
	local r = -1
	for i=0, angle do
		q, r = rotateAxial(q, r)
	end
	hexes[5] = {["q"]=q, ["r"]=r}
	
	local q = -1
	local r = 1
	for i=0, angle do
		q, r = rotateAxial(q, r)
	end
	hexes[6] = {["q"]=q, ["r"]=r}
	
	local q = -1
	local r = 0
	for i=0, angle do
		q, r = rotateAxial(q, r)
	end
	hexes[7] = {["q"]=q, ["r"]=r}
	
	local q = -1
	local r = -1
	for i=0, angle do
		q, r = rotateAxial(q, r)
	end
	hexes[8] = {["q"]=q, ["r"]=r}
	
	local q = -2
	local r = 0
	for i=0, angle do
		q, r = rotateAxial(q, r)
	end
	hexes[9] = {["q"]=q, ["r"]=r}
	
	local q = -2
	local r = 1
	for i=0, angle do
		q, r = rotateAxial(q, r)
	end
	hexes[10] = {["q"]=q, ["r"]=r}
	
    return hexes
end<|MERGE_RESOLUTION|>--- conflicted
+++ resolved
@@ -31,14 +31,11 @@
 	local sceneNode2 = OgreSceneNodeComponent()
     sceneNode2.meshName = "ER.mesh"
 	sceneNode2.parent = microbe:getOrganelleAt(q,r).entity
-<<<<<<< HEAD
-=======
 	--local x1, y1 = axialToCartesian(q, r-2)
     --local x2, y2 = axialToCartesian(q, r-1)
 	--local x3, y3 = axialToCartesian(q+1, r-2)
 	--x = (x1+x2+x2+x3)/4
 	--y = (y1+y2+y2+y3)/4
->>>>>>> 263fae71
 	sceneNode2.transform.position = Vector3(0,0,0)
     --sceneNode2:playAnimation("Drift", true)
     --sceneNode2:setAnimationSpeed(0.1)
